<<<<<<< HEAD
# kingdom-gpt-hosting

**Produktivsystem für dein KI-Dashboard und GPU-Backend**  
Alle Konfigurationsdaten und Komponenten sind ECHT und sofort einsetzbar.

## Features (Auszug)

- User-Login & Multi-User-Management (inkl. Admin)
- Modell-Upload/Registrierung und Steuerung im Dashboard
- GPU-Server (Ollama, Bild/Audio/Video) steuerbar
- Nextcloud-Integration (Dateiablage, Vorschau, Sharing)
- Digistore24-Lizenzverwaltung
- API-Management
- Responsive, modernes Design (Next.js, Tailwind, Material-UI)
- Healthchecks, Log- und Systemmonitoring

## Quickstart (Installations-Guide)

1. **Repo klonen und Umgebungsvariablen setzen**
    ```bash
    git clone git@github.com:kingdom-hosting/kingdom-gpt-hosting.git
    cd kingdom-gpt-hosting
    cp .env .env.local # falls benötigt
    ```

2. **Terraform Infrastruktur (lokal, falls Cloud-Provisionierung)**
    ```bash
    cd terraform
    terraform init
    terraform apply
    ```

3. **Ansible Playbook auf beiden Servern ausführen**
    ```bash
    cd ../ansible
    ansible-playbook -i inventories/production site.yml
    ```

4. **Dashboard im Browser öffnen**
    - https://dashboard.kingdom-hosting.de
    - Admin-User einrichten, Digistore24-Key im Admin-Bereich nachtragen

## Support

Für alle produktiven Zugangsdaten siehe `.env`.  
Bei Problemen: [docs/SUPPORT.md](docs/SUPPORT.md)
=======
# Kingdom SaaS Master-Setup

🚀 **Production-Ready SaaS Platform with AI Integration**

A comprehensive, fully-automated SaaS platform featuring AI/GPT integration, multi-tenancy, team management, payment processing, and enterprise-grade monitoring.

## 🎯 Features

### Core Infrastructure
- **Multi-tenant Architecture** with complete data isolation
- **JWT Authentication** with role-based access control
- **API Gateway** with rate limiting and request routing
- **Real-time WebSocket** support for live updates
- **Comprehensive Audit Logging** for compliance

### AI/GPT Integration
- **OpenAI Integration** (GPT-4, GPT-3.5-turbo)
- **Local Model Support** (Llama2, MPT, Mixtral)
- **Hardware Detection** and automatic model assignment
- **Performance-based** server distribution
- **Streaming Responses** with real-time updates
- **Cost Tracking** and usage analytics

### SaaS Features
- **User & Team Management** with permissions
- **Subscription Management** with Stripe integration
- **File Management** with Nextcloud integration
- **Webhook System** with signature verification
- **Email Notifications** and automated workflows

### Monitoring & Operations
- **Grafana Dashboards** for metrics visualization
- **Prometheus Monitoring** for system metrics
- **ELK Stack** for centralized logging
- **Automated Backups** to S3-compatible storage
- **Health Checks** and alerting

### DevOps & Deployment
- **Docker Containerization** with multi-stage builds
- **docker-compose** for local development
- **Kubernetes Ready** (manifests included)
- **Auto-scaling** configuration
- **CI/CD Pipeline** support

## 🚀 Quick Start

### Prerequisites

- Docker & Docker Compose
- 8GB+ RAM (16GB+ recommended for local AI models)
- GPU support (optional, for local AI models)

### One-Command Setup

```bash
git clone https://github.com/asawall/kingdom-gpt-hosting.git
cd kingdom-gpt-hosting
chmod +x setup.sh
./setup.sh
```

The setup script will:
1. Detect your hardware configuration
2. Install and configure all services
3. Set up databases and caching
4. Configure monitoring and logging
5. Start all services automatically

### Manual Setup

1. **Clone and Configure**
   ```bash
   git clone https://github.com/asawall/kingdom-gpt-hosting.git
   cd kingdom-gpt-hosting
   cp .env.example .env
   # Edit .env with your API keys and passwords
   ```

2. **Start Services**
   ```bash
   docker-compose up -d
   ```

3. **Verify Installation**
   ```bash
   # Check service health
   curl http://localhost:3000/health
   
   # Access dashboard
   open http://localhost:8080
   ```

## 🔧 Configuration

### Environment Variables

Copy `.env.example` to `.env` and configure:

```env
# Database
POSTGRES_PASSWORD=your_secure_password
REDIS_PASSWORD=your_redis_password

# JWT Security
JWT_SECRET=your_jwt_secret

# AI Services
OPENAI_API_KEY=your_openai_key
HUGGINGFACE_API_KEY=your_huggingface_key

# Payment Processing
STRIPE_SECRET_KEY=your_stripe_secret
STRIPE_WEBHOOK_SECRET=your_stripe_webhook_secret

# Email Configuration
SMTP_HOST=smtp.gmail.com
SMTP_USER=your_email@gmail.com
SMTP_PASSWORD=your_app_password

# Cloud Storage (for backups)
S3_BUCKET=your-backup-bucket
S3_ACCESS_KEY=your_s3_access_key
S3_SECRET_KEY=your_s3_secret_key
```

### Hardware Optimization

The system automatically detects your hardware and optimizes AI model assignment:

- **CPU Only**: Uses OpenAI API models
- **4GB GPU**: Enables small local models + OpenAI
- **8GB+ GPU**: Enables medium local models
- **16GB+ GPU**: Enables large local models (Mixtral-8x7b)

## 📊 Access URLs

After deployment, access these services:

| Service | URL | Description |
|---------|-----|-------------|
| **Dashboard** | http://localhost:8080 | Main SaaS dashboard |
| **API Gateway** | http://localhost:3000 | REST API endpoints |
| **Grafana** | http://localhost:3001 | Monitoring dashboards |
| **Prometheus** | http://localhost:9090 | Metrics collection |
| **Kibana** | http://localhost:5601 | Log analysis |
| **Nextcloud** | http://localhost:8081 | File management |

### Default Credentials

- **Grafana**: admin / (see .env file)
- **Nextcloud**: admin / (see .env file)

## 🏗️ Architecture

```
┌─────────────────┐    ┌─────────────────┐    ┌─────────────────┐
│   Dashboard     │────│   API Gateway   │────│ AI Orchestrator │
│   (React)       │    │   (Node.js)     │    │   (Node.js)     │
└─────────────────┘    └─────────────────┘    └─────────────────┘
                                │                        │
                       ┌────────┴────────┐              │
                       │                 │              │
              ┌─────────────────┐ ┌─────────────────┐    │
              │  User Service   │ │ Payment Service │    │
              │   (Node.js)     │ │   (Node.js)     │    │
              └─────────────────┘ └─────────────────┘    │
                       │                 │              │
              ┌─────────┴─────────────────┴──────────────┴────┐
              │                                               │
    ┌─────────────────┐ ┌─────────────────┐ ┌─────────────────┐
    │   PostgreSQL    │ │      Redis      │ │   File Storage  │
    │   (Database)    │ │    (Cache)      │ │   (Nextcloud)   │
    └─────────────────┘ └─────────────────┘ └─────────────────┘
              │                 │                        │
    ┌─────────┴─────────────────┴────────────────────────┴────┐
    │                Monitoring Stack                         │
    │  Prometheus + Grafana + ELK + Alertmanager             │
    └─────────────────────────────────────────────────────────┘
```

## 📖 API Documentation

API documentation is available at: http://localhost:3000/api-docs

### Key Endpoints

- **Authentication**: `/api/auth/*`
- **Users**: `/api/users/*`
- **Teams**: `/api/tenants/teams/*`
- **AI Processing**: `/api/ai/*`
- **Webhooks**: `/api/webhooks/*`
- **Files**: `/api/files/*`
- **Payments**: `/api/payments/*`

## 🤖 AI Integration

### Supported Models

**OpenAI Models:**
- GPT-4 (high performance, higher cost)
- GPT-3.5-turbo (medium performance, low cost)

**Local Models:**
- Llama2-7B (medium performance, free)
- Llama2-13B (high performance, free)
- Mixtral-8x7B (very high performance, free)

### Usage Examples

```javascript
// Process AI request
const response = await fetch('/api/ai/process', {
  method: 'POST',
  headers: {
    'Authorization': `Bearer ${token}`,
    'Content-Type': 'application/json'
  },
  body: JSON.stringify({
    prompt: 'Explain quantum computing',
    model: 'gpt-4',
    options: {
      maxTokens: 1000,
      temperature: 0.7
    }
  })
})

// Stream AI response
const eventSource = new EventSource('/api/ai/stream', {
  method: 'POST',
  body: JSON.stringify({
    prompt: 'Write a story about AI',
    model: 'llama2-7b'
  })
})
```

## 💳 Subscription Plans

| Plan | Price | AI Requests/Month | Storage | Team Members | Webhooks |
|------|-------|-------------------|---------|--------------|----------|
| **Free** | $0 | 100 | 1GB | 3 | 1 |
| **Basic** | $29/mo | 1,000 | 10GB | 10 | 5 |
| **Pro** | $99/mo | 10,000 | 100GB | 50 | 25 |
| **Enterprise** | $299/mo | Unlimited | Unlimited | Unlimited | Unlimited |

## 🔒 Security Features

- **JWT Authentication** with secure token management
- **Role-based Access Control** (RBAC)
- **Multi-tenant Data Isolation**
- **Rate Limiting** and DDoS protection
- **Input Validation** and sanitization
- **Audit Logging** for compliance
- **Encrypted Storage** for sensitive data
- **HTTPS/TLS** encryption in transit

## 📈 Monitoring & Analytics

### Metrics Tracked

- **System Performance**: CPU, Memory, Disk, Network
- **API Performance**: Response times, error rates, throughput
- **AI Usage**: Token consumption, model performance, costs
- **User Activity**: Login patterns, feature usage
- **Business Metrics**: Revenue, subscription changes, growth

### Alerting

Automated alerts for:
- High error rates
- Performance degradation
- Resource exhaustion
- Security incidents
- Payment failures

## 🛠️ Development

### Local Development

```bash
# Start development environment
docker-compose -f docker-compose.dev.yml up

# Install dependencies
cd services/api-gateway && npm install
cd services/ai-orchestrator && npm install
cd frontend/dashboard && npm install

# Run tests
npm test

# Lint code
npm run lint
```

### Adding New Services

1. Create service directory in `services/`
2. Add Dockerfile and package.json
3. Update docker-compose.yml
4. Add service routes to API Gateway
5. Update monitoring configuration

## 🚀 Production Deployment

### Kubernetes

```bash
# Apply Kubernetes manifests
kubectl apply -f k8s/

# Scale services
kubectl scale deployment api-gateway --replicas=3
```

### Environment-specific Configuration

- **Development**: Local Docker Compose
- **Staging**: Kubernetes with limited resources
- **Production**: Kubernetes with auto-scaling

## 📚 Documentation

- [API Reference](docs/api.md)
- [Frontend Guide](docs/frontend.md)
- [Deployment Guide](docs/deployment.md)
- [Monitoring Setup](docs/monitoring.md)
- [Troubleshooting](docs/troubleshooting.md)

## 🤝 Contributing

1. Fork the repository
2. Create a feature branch
3. Make your changes
4. Add tests
5. Submit a pull request

## 📄 License

This project is licensed under the MIT License - see the [LICENSE](LICENSE) file for details.

## 🆘 Support

- **Documentation**: Check the `/docs` directory
- **Issues**: Create a GitHub issue
- **Enterprise Support**: Contact us for dedicated support

---

**Built with ❤️ for the future of AI-powered SaaS platforms**
>>>>>>> 0ffdd003
<|MERGE_RESOLUTION|>--- conflicted
+++ resolved
@@ -1,51 +1,3 @@
-<<<<<<< HEAD
-# kingdom-gpt-hosting
-
-**Produktivsystem für dein KI-Dashboard und GPU-Backend**  
-Alle Konfigurationsdaten und Komponenten sind ECHT und sofort einsetzbar.
-
-## Features (Auszug)
-
-- User-Login & Multi-User-Management (inkl. Admin)
-- Modell-Upload/Registrierung und Steuerung im Dashboard
-- GPU-Server (Ollama, Bild/Audio/Video) steuerbar
-- Nextcloud-Integration (Dateiablage, Vorschau, Sharing)
-- Digistore24-Lizenzverwaltung
-- API-Management
-- Responsive, modernes Design (Next.js, Tailwind, Material-UI)
-- Healthchecks, Log- und Systemmonitoring
-
-## Quickstart (Installations-Guide)
-
-1. **Repo klonen und Umgebungsvariablen setzen**
-    ```bash
-    git clone git@github.com:kingdom-hosting/kingdom-gpt-hosting.git
-    cd kingdom-gpt-hosting
-    cp .env .env.local # falls benötigt
-    ```
-
-2. **Terraform Infrastruktur (lokal, falls Cloud-Provisionierung)**
-    ```bash
-    cd terraform
-    terraform init
-    terraform apply
-    ```
-
-3. **Ansible Playbook auf beiden Servern ausführen**
-    ```bash
-    cd ../ansible
-    ansible-playbook -i inventories/production site.yml
-    ```
-
-4. **Dashboard im Browser öffnen**
-    - https://dashboard.kingdom-hosting.de
-    - Admin-User einrichten, Digistore24-Key im Admin-Bereich nachtragen
-
-## Support
-
-Für alle produktiven Zugangsdaten siehe `.env`.  
-Bei Problemen: [docs/SUPPORT.md](docs/SUPPORT.md)
-=======
 # Kingdom SaaS Master-Setup
 
 🚀 **Production-Ready SaaS Platform with AI Integration**
@@ -396,5 +348,4 @@
 
 ---
 
-**Built with ❤️ for the future of AI-powered SaaS platforms**
->>>>>>> 0ffdd003
+**Built with ❤️ for the future of AI-powered SaaS platforms**